"""
Open compressed files transparently.
"""
from __future__ import print_function, division, absolute_import

import gzip
import sys
import io
import os
import time
from subprocess import Popen, PIPE

from ._version import version as __version__


_PY3 = sys.version > '3'

if not _PY3:
    import bz2file as bz2
else:
    try:
        import bz2
    except ImportError:
        bz2 = None

try:
    import lzma
except ImportError:
    lzma = None


if _PY3:
    basestring = str

try:
    import pathlib  # Exists in Python 3.4+
except ImportError:
    pathlib = None

try:
    from os import fspath  # Exists in Python 3.6+
except ImportError:
    def fspath(path):
        if hasattr(path, "__fspath__"):
            return path.__fspath__()
        # Python 3.4 and 3.5 do not support the file system path protocol
        if pathlib is not None and isinstance(path, pathlib.Path):
            return str(path)
        return path


def _available_cpu_count():
    """
    Number of available virtual or physical CPUs on this system
    Adapted from http://stackoverflow.com/a/1006301/715090
    """
    try:
        return len(os.sched_getaffinity(0))
    except AttributeError:
        pass
    import re
    try:
        with open('/proc/self/status') as f:
            status = f.read()
        m = re.search(r'(?m)^Cpus_allowed:\s*(.*)$', status)
        if m:
            res = bin(int(m.group(1).replace(',', ''), 16)).count('1')
            if res > 0:
                return res
    except IOError:
        pass
    try:
        import multiprocessing
        return multiprocessing.cpu_count()
    except (ImportError, NotImplementedError):
        return 1


class Closing(object):
    """
    Inherit from this class and implement a close() method to offer context
    manager functionality.
    """
    def __enter__(self):
        return self

    def __exit__(self, *exc_info):
        self.close()

    def __del__(self):
        try:
            self.close()
        except:
            pass


class PipedGzipWriter(Closing):
    """
    Write gzip-compressed files by running an external gzip or pigz process and
    piping into it. On Python 2, this is faster than using gzip.open(). On
    Python 3, it allows to run the compression in a separate process and can
    therefore also be faster.
    """

    def __init__(self, path, mode='wt', compresslevel=6, threads=None):
        """
        mode -- one of 'w', 'wt', 'wb', 'a', 'at', 'ab'
        compresslevel -- gzip compression level
        threads (int) -- number of pigz threads. If this is set to None, a reasonable default is
            used. At the moment, this means that the number of available CPU cores is used, capped
            at four to avoid creating too many threads. Use 0 to let pigz use all available cores.
        """
        if mode not in ('w', 'wt', 'wb', 'a', 'at', 'ab'):
            raise ValueError("Mode is '{0}', but it must be 'w', 'wt', 'wb', 'a', 'at' or 'ab'".format(mode))

        # TODO use a context manager
        self.outfile = open(path, mode)
        self.devnull = open(os.devnull, mode)
        self.closed = False
        self.name = path

        kwargs = dict(stdin=PIPE, stdout=self.outfile, stderr=self.devnull)
        # Setting close_fds to True in the Popen arguments is necessary due to
        # <http://bugs.python.org/issue12786>.
        # However, close_fds is not supported on Windows. See
        # <https://github.com/marcelm/cutadapt/issues/315>.
        if sys.platform != 'win32':
            kwargs['close_fds'] = True

        if 'w' in mode and compresslevel != 6:
            extra_args = ['-' + str(compresslevel)]
        else:
            extra_args = []

        pigz_args = ['pigz']
        if threads is None:
            threads = min(_available_cpu_count(), 4)
        if threads != 0:
            pigz_args += ['-p', str(threads)]
        try:
            self.process = Popen(pigz_args + extra_args, **kwargs)
            self.program = 'pigz'
        except OSError:
            # pigz not found, try regular gzip
            try:
                self.process = Popen(['gzip'] + extra_args, **kwargs)
                self.program = 'gzip'
            except (IOError, OSError):
                self.outfile.close()
                self.devnull.close()
                raise
        except IOError:  # TODO IOError is the same as OSError on Python 3.3
            self.outfile.close()
            self.devnull.close()
            raise
        if _PY3 and 'b' not in mode:
            self._file = io.TextIOWrapper(self.process.stdin)
        else:
            self._file = self.process.stdin

    def write(self, arg):
        self._file.write(arg)

    def close(self):
        self.closed = True
        self._file.close()
        retcode = self.process.wait()
        self.outfile.close()
        self.devnull.close()
        if retcode != 0:
            raise IOError("Output {0} process terminated with exit code {1}".format(self.program, retcode))

    def __iter__(self):
        return self

    def __next__(self):
        raise io.UnsupportedOperation('not readable')


class PipedGzipReader(Closing):
    """
    Open a pipe to pigz for reading a gzipped file. Even though pigz is mostly
    used to speed up writing, when it can use many compression threads, it is
    also faster than gzip when reading (three times faster).
    """

    def __init__(self, path, mode='r'):
        """
        Raise an OSError when pigz could not be found.
        """
        if mode not in ('r', 'rt', 'rb'):
            raise ValueError("Mode is '{0}', but it must be 'r', 'rt' or 'rb'".format(mode))
        self.process = Popen(['pigz', '-cd', path], stdout=PIPE, stderr=PIPE)
        self.name = path
        if _PY3 and 'b' not in mode:
            self._file = io.TextIOWrapper(self.process.stdout)
        else:
            self._file = self.process.stdout
        if _PY3:
            self._stderr = io.TextIOWrapper(self.process.stderr)
        else:
            self._stderr = self.process.stderr
        self.closed = False
        # Give the subprocess a little bit of time to report any errors (such as
        # a non-existing file)
        time.sleep(0.01)
        self._raise_if_error()

    def close(self):
        self.closed = True
        retcode = self.process.poll()
        if retcode is None:
            # still running
            self.process.terminate()
        self._raise_if_error()

    def __iter__(self):
        for line in self._file:
            yield line
        self.process.wait()
        self._raise_if_error()

    def __next__(self):
        line = self._file.readline()
        if line:
            return line
        else:
            raise StopIteration()

    def _raise_if_error(self):
        """
        Raise IOError if process is not running anymore and the
        exit code is nonzero.
        """
        retcode = self.process.poll()
        if retcode is not None and retcode != 0:
            message = self._stderr.read().strip()
            raise IOError(message)

    def read(self, *args):
        data = self._file.read(*args)
        if len(args) == 0 or args[0] <= 0:
            # wait for process to terminate until we check the exit code
            self.process.wait()
        self._raise_if_error()
        return data

    def readinto(self, *args):
        data = self._file.readinto(*args)
        return data
<<<<<<< HEAD

if bz2 is not None:
    class ClosingBZ2File(bz2.BZ2File, Closing):
        """
        A better BZ2File that supports the context manager protocol.
        This is relevant only for Python 2.6.
        """
=======
>>>>>>> bddc949c


def _open_stdin_or_out(mode):
    # Do not return sys.stdin or sys.stdout directly as we want the returned object
    # to be closable without closing sys.stdout.
    std = dict(r=sys.stdin, w=sys.stdout)[mode[0]]
    if not _PY3:
        # Enforce str type on Python 2
        # Note that io.open is slower than regular open() on Python 2.7, but
        # it appears to be the only API that has a closefd parameter.
        mode = mode[0] + 'b'
    return io.open(std.fileno(), mode=mode, closefd=False)


def _open_bz2(filename, mode):
    if bz2 is None:
        raise ImportError("Cannot open bz2 files: The bz2 module is not available")
    if _PY3:
        return bz2.open(filename, mode)
    else:
        if mode[0] == 'a':
            raise ValueError("mode '{0}' not supported with BZ2 compression".format(mode))
        return bz2.BZ2File(filename, mode)


def _open_xz(filename, mode):
    if lzma is None:
        raise ImportError(
            "Cannot open xz files: The lzma module is not available (use Python 3.3 or newer)")
    return lzma.open(filename, mode)


def _open_gz(filename, mode, compresslevel, threads):
    if sys.version_info[:2] == (2, 7):
        buffered_reader = io.BufferedReader
        buffered_writer = io.BufferedWriter
    else:
        buffered_reader = lambda x: x
        buffered_writer = lambda x: x
    if _PY3:
        exc = FileNotFoundError  # was introduced in Python 3.3
    else:
        exc = OSError
    if 'r' in mode:
        try:
            return PipedGzipReader(filename, mode)
<<<<<<< HEAD
        except OSError:
            # gzip not installed
            if _PY3:
                return gzip.open(filename, mode)
            else:
                return buffered_reader(gzip.open(filename, mode))
=======
        except exc:
            # pigz is not installed
            return buffered_reader(gzip.open(filename, mode))
>>>>>>> bddc949c
    else:
        try:
            return PipedGzipWriter(filename, mode, compresslevel, threads=threads)
        except exc:
            return buffered_writer(gzip.open(filename, mode, compresslevel=compresslevel))


def xopen(filename, mode='r', compresslevel=6, threads=None):
    """
    A replacement for the "open" function that can also open files that have
    been compressed with gzip, bzip2 or xz. If the filename is '-', standard
    output (mode 'w') or input (mode 'r') is returned.

    The file type is determined based on the filename: .gz is gzip, .bz2 is bzip2 and .xz is
    xz/lzma.

    When writing a gzip-compressed file, the following methods are tried in order to get the
    best speed 1) using a pigz (parallel gzip) subprocess; 2) using a gzip subprocess;
    3) gzip.open. A single gzip subprocess can be faster than gzip.open because it runs in a
    separate process.

    Uncompressed files are opened with the regular open().

    mode can be: 'rt', 'rb', 'at', 'ab', 'wt', or 'wb'. Also, the 't' can be omitted,
    so instead of 'rt', 'wt' and 'at', the abbreviations 'r', 'w' and 'a' can be used.

    In Python 2, the 't' and 'b' characters are ignored.

    Append mode ('a', 'at', 'ab') is unavailable with BZ2 compression and
    will raise an error.

    compresslevel is the gzip compression level. It is not used for bz2 and xz.

    threads is the number of threads for pigz. If None, then the pigz default is used.
    """
    if mode in ('r', 'w', 'a'):
        mode += 't'
    if mode not in ('rt', 'rb', 'wt', 'wb', 'at', 'ab'):
        raise ValueError("mode '{0}' not supported".format(mode))
    if not _PY3:
        mode = mode[0]
    filename = fspath(filename)
    if not isinstance(filename, basestring):
        raise ValueError("the filename must be a string")
    if compresslevel not in range(1, 10):
        raise ValueError("compresslevel must be between 1 and 9")

    if filename == '-':
        return _open_stdin_or_out(mode)
    elif filename.endswith('.bz2'):
        return _open_bz2(filename, mode)
    elif filename.endswith('.xz'):
        return _open_xz(filename, mode)
    elif filename.endswith('.gz'):
        return _open_gz(filename, mode, compresslevel, threads)
    else:
        # Python 2.6 and 2.7 have io.open, which we could use to make the returned
        # object consistent with the one returned in Python 3, but reading a file
        # with io.open() is 100 times slower (!) on Python 2.6, and still about
        # three times slower on Python 2.7 (tested with "for _ in io.open(path): pass")
        return open(filename, mode)<|MERGE_RESOLUTION|>--- conflicted
+++ resolved
@@ -248,16 +248,6 @@
     def readinto(self, *args):
         data = self._file.readinto(*args)
         return data
-<<<<<<< HEAD
-
-if bz2 is not None:
-    class ClosingBZ2File(bz2.BZ2File, Closing):
-        """
-        A better BZ2File that supports the context manager protocol.
-        This is relevant only for Python 2.6.
-        """
-=======
->>>>>>> bddc949c
 
 
 def _open_stdin_or_out(mode):
@@ -304,18 +294,9 @@
     if 'r' in mode:
         try:
             return PipedGzipReader(filename, mode)
-<<<<<<< HEAD
-        except OSError:
-            # gzip not installed
-            if _PY3:
-                return gzip.open(filename, mode)
-            else:
-                return buffered_reader(gzip.open(filename, mode))
-=======
         except exc:
             # pigz is not installed
             return buffered_reader(gzip.open(filename, mode))
->>>>>>> bddc949c
     else:
         try:
             return PipedGzipWriter(filename, mode, compresslevel, threads=threads)
