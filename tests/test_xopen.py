import io
import os
import random
import signal
import sys
import time
import pytest
from pathlib import Path

<<<<<<< HEAD
from xopen import xopen, PipedGzipReader, PipedGzipWriter, _can_read_concatenated_gz
=======
from xopen import xopen, PipedGzipReader, PipedGzipWriter, _MAX_PIPE_SIZE
>>>>>>> 9d423660


extensions = ["", ".gz", ".bz2"]

try:
    import lzma
    extensions.append(".xz")
except ImportError:
    lzma = None

try:
    import fcntl
    if not hasattr(fcntl, "F_GETPIPE_SZ") and sys.platform == "linux":
        setattr(fcntl, "F_GETPIPE_SZ", 1032)
except ImportError:
    fcntl = None

base = "tests/file.txt"
files = [base + ext for ext in extensions]
CONTENT_LINES = ['Testing, testing ...\n', 'The second line.\n']
CONTENT = ''.join(CONTENT_LINES)


@pytest.fixture(params=extensions)
def ext(request):
    return request.param


@pytest.fixture(params=files)
def fname(request):
    return request.param


@pytest.fixture
def large_gzip(tmpdir):
    path = str(tmpdir.join("large.gz"))
    random_text = ''.join(random.choice('ABCDEFGHIJKLMNOPQRSTUVWXYZ\n') for _ in range(1024))
    # Make the text a lot bigger in order to ensure that it is larger than the
    # pipe buffer size.
    random_text *= 1024
    with xopen(path, 'w') as f:
        f.write(random_text)
    return path


@pytest.fixture
def truncated_gzip(large_gzip):
    with open(large_gzip, 'a') as f:
        f.truncate(os.stat(large_gzip).st_size - 10)
    return large_gzip


def test_xopen_text(fname):
    with xopen(fname, 'rt') as f:
        lines = list(f)
        assert len(lines) == 2
        assert lines[1] == 'The second line.\n', fname


def test_xopen_binary(fname):
    with xopen(fname, 'rb') as f:
        lines = list(f)
        assert len(lines) == 2
        assert lines[1] == b'The second line.\n', fname


def test_no_context_manager_text(fname):
    f = xopen(fname, 'rt')
    lines = list(f)
    assert len(lines) == 2
    assert lines[1] == 'The second line.\n', fname
    f.close()
    assert f.closed


def test_no_context_manager_binary(fname):
    f = xopen(fname, 'rb')
    lines = list(f)
    assert len(lines) == 2
    assert lines[1] == b'The second line.\n', fname
    f.close()
    assert f.closed


def test_readinto(fname):
    # Test whether .readinto() works
    content = CONTENT.encode('utf-8')
    with xopen(fname, 'rb') as f:
        b = bytearray(len(content) + 100)
        length = f.readinto(b)
        assert length == len(content)
        assert b[:length] == content


def test_pipedgzipreader_readinto():
    # Test whether PipedGzipReader.readinto works
    content = CONTENT.encode('utf-8')
    with PipedGzipReader("tests/file.txt.gz", "rb") as f:
        b = bytearray(len(content) + 100)
        length = f.readinto(b)
        assert length == len(content)
        assert b[:length] == content


def test_pipedgzipreader_textiowrapper():
    with PipedGzipReader("tests/file.txt.gz", "rb") as f:
        wrapped = io.TextIOWrapper(f)
        assert wrapped.read() == CONTENT


def test_detect_gzip_file_format_from_content():
    with xopen("tests/file.txt.gz.test", "rb") as fh:
        assert fh.readline() == CONTENT_LINES[0].encode("utf-8")


def test_detect_bz2_file_format_from_content():
    with xopen("tests/file.txt.bz2.test", "rb") as fh:
        assert fh.readline() == CONTENT_LINES[0].encode("utf-8")


def test_readline(fname):
    first_line = CONTENT_LINES[0].encode('utf-8')
    with xopen(fname, 'rb') as f:
        assert f.readline() == first_line


def test_readline_text(fname):
    with xopen(fname, 'r') as f:
        assert f.readline() == CONTENT_LINES[0]


def test_readline_pipedgzipreader():
    first_line = CONTENT_LINES[0].encode('utf-8')
    with PipedGzipReader("tests/file.txt.gz", "rb") as f:
        assert f.readline() == first_line


def test_readline_text_pipedgzipreader():
    with PipedGzipReader("tests/file.txt.gz", "r") as f:
        assert f.readline() == CONTENT_LINES[0]


@pytest.mark.parametrize("threads", [None, 1, 2])
def test_pipedgzipreader_iter(threads):
    with PipedGzipReader("tests/file.txt.gz", mode="r", threads=threads) as f:
        lines = list(f)
        assert lines[0] == CONTENT_LINES[0]


def test_next(fname):
    with xopen(fname, "rt") as f:
        _ = next(f)
        line2 = next(f)
        assert line2 == 'The second line.\n', fname


def test_xopen_has_iter_method(ext, tmpdir):
    path = str(tmpdir.join("out" + ext))
    with xopen(path, mode='w') as f:
        assert hasattr(f, '__iter__')


def test_pipedgzipwriter_has_iter_method(tmpdir):
    with PipedGzipWriter(str(tmpdir.join("out.gz"))) as f:
        assert hasattr(f, '__iter__')


def test_iter_without_with(fname):
    it = iter(xopen(fname, "rt"))
    assert CONTENT_LINES[0] == next(it)


def test_pipedgzipreader_iter_without_with():
    it = iter(PipedGzipReader("tests/file.txt.gz"))
    assert CONTENT_LINES[0] == next(it)


@pytest.mark.parametrize("mode", ["rb", "rt"])
def test_pipedgzipreader_close(large_gzip, mode):
    with PipedGzipReader(large_gzip, mode=mode) as f:
        f.readline()
        time.sleep(0.2)
    # The subprocess should be properly terminated now


def test_partial_gzip_iteration_closes_correctly(large_gzip):
    class LineReader:
        def __init__(self, file):
            self.file = xopen(file, "rb")

        def __iter__(self):
            wrapper = io.TextIOWrapper(self.file)
            yield from wrapper

    f = LineReader(large_gzip)
    next(iter(f))
    f.file.close()


def test_nonexisting_file(ext):
    with pytest.raises(IOError):
        with xopen('this-file-does-not-exist' + ext):
            pass  # pragma: no cover


def test_write_to_nonexisting_dir(ext):
    with pytest.raises(IOError):
        with xopen('this/path/does/not/exist/file.txt' + ext, 'w'):
            pass  # pragma: no cover


def test_invalid_mode():
    with pytest.raises(ValueError):
        with xopen("tests/file.txt.gz", mode="hallo"):
            pass  # pragma: no cover


def test_filename_not_a_string():
    with pytest.raises(TypeError):
        with xopen(123, mode="r"):
            pass  # pragma: no cover


def test_invalid_compression_level(tmpdir):
    path = str(tmpdir.join("out.gz"))
    with pytest.raises(ValueError) as e:
        with xopen(path, mode="w", compresslevel=17) as f:
            f.write("hello")  # pragma: no cover
    assert "between 1 and 9" in e.value.args[0]


@pytest.mark.parametrize("ext", extensions)
def test_append(ext, tmpdir):
    text = b"AB"
    reference = text + text
    path = str(tmpdir.join("the-file" + ext))
    with xopen(path, "ab") as f:
        f.write(text)
    with xopen(path, "ab") as f:
        f.write(text)
    with xopen(path, "r") as f:
        for appended in f:
            pass
        reference = reference.decode("utf-8")
        assert appended == reference


@pytest.mark.parametrize("ext", extensions)
def test_append_text(ext, tmpdir):
    text = "AB"
    reference = text + text
    path = str(tmpdir.join("the-file" + ext))
    with xopen(path, "at") as f:
        f.write(text)
    with xopen(path, "at") as f:
        f.write(text)
    with xopen(path, "rt") as f:
        for appended in f:
            pass
        assert appended == reference


class TookTooLongError(Exception):
    pass


class timeout:
    # copied from https://stackoverflow.com/a/22348885/715090
    def __init__(self, seconds=1):
        self.seconds = seconds

    def handle_timeout(self, signum, frame):
        raise TookTooLongError()  # pragma: no cover

    def __enter__(self):
        signal.signal(signal.SIGALRM, self.handle_timeout)
        signal.alarm(self.seconds)

    def __exit__(self, type, value, traceback):
        signal.alarm(0)


def test_truncated_gz(truncated_gzip):
    with timeout(seconds=2):
        with pytest.raises((EOFError, IOError)):
            f = xopen(truncated_gzip, "r")
            f.read()
            f.close()  # pragma: no cover


def test_truncated_gz_iter(truncated_gzip):
    with timeout(seconds=2):
        with pytest.raises((EOFError, IOError)):
            f = xopen(truncated_gzip, 'r')
            for line in f:
                pass
            f.close()  # pragma: no cover


def test_truncated_gz_with(truncated_gzip):
    with timeout(seconds=2):
        with pytest.raises((EOFError, IOError)):
            with xopen(truncated_gzip, 'r') as f:
                f.read()


def test_truncated_gz_iter_with(truncated_gzip):
    with timeout(seconds=2):
        with pytest.raises((EOFError, IOError)):
            with xopen(truncated_gzip, 'r') as f:
                for line in f:
                    pass


def test_bare_read_from_gz():
    with xopen('tests/hello.gz', 'rt') as f:
        assert f.read() == 'hello'


def test_read_piped_gzip():
    with PipedGzipReader('tests/hello.gz', 'rt') as f:
        assert f.read() == 'hello'


def test_write_pigz_threads(tmpdir):
    path = str(tmpdir.join('out.gz'))
    with xopen(path, mode='w', threads=3) as f:
        f.write('hello')
    with xopen(path) as f:
        assert f.read() == 'hello'


def test_read_gzip_no_threads():
    import gzip
    with xopen("tests/hello.gz", "rb", threads=0) as f:
        assert isinstance(f, gzip.GzipFile), f


def test_write_gzip_no_threads(tmpdir):
    import gzip
    path = str(tmpdir.join("out.gz"))
    with xopen(path, "wb", threads=0) as f:
        assert isinstance(f, gzip.GzipFile), f


def test_write_stdout():
    f = xopen('-', mode='w')
    print("Hello", file=f)
    f.close()
    # ensure stdout is not closed
    print("Still there?")


def test_write_stdout_contextmanager():
    # Do not close stdout
    with xopen('-', mode='w') as f:
        print("Hello", file=f)
    # ensure stdout is not closed
    print("Still there?")


def test_read_pathlib(fname):
    path = Path(fname)
    with xopen(path, mode='rt') as f:
        assert f.read() == CONTENT


def test_read_pathlib_binary(fname):
    path = Path(fname)
    with xopen(path, mode='rb') as f:
        assert f.read() == bytes(CONTENT, 'ascii')


def test_write_pathlib(ext, tmpdir):
    path = Path(str(tmpdir)) / ('hello.txt' + ext)
    with xopen(path, mode='wt') as f:
        f.write('hello')
    with xopen(path, mode='rt') as f:
        assert f.read() == 'hello'


def test_write_pathlib_binary(ext, tmpdir):
    path = Path(str(tmpdir)) / ('hello.txt' + ext)
    with xopen(path, mode='wb') as f:
        f.write(b'hello')
    with xopen(path, mode='rb') as f:
        assert f.read() == b'hello'


# lzma doesn’t work on PyPy3 at the moment
if lzma is not None:
    def test_detect_xz_file_format_from_content():
        with xopen("tests/file.txt.xz.test", "rb") as fh:
            assert fh.readline() == CONTENT_LINES[0].encode("utf-8")


<<<<<<< HEAD
def test_concatenated_gzip_function():
    assert _can_read_concatenated_gz("gzip") is True
    assert _can_read_concatenated_gz("pigz") is True
    assert _can_read_concatenated_gz("xz") is False
=======
@pytest.mark.skipif(
    not hasattr(fcntl, "F_GETPIPE_SZ") and _MAX_PIPE_SIZE is not None,
    reason="Pipe size modifications not available on this platform.")
def test_pipesize_changed(tmpdir):
    path = Path(str(tmpdir), "hello.gz")
    with xopen(path, "wb") as f:
        assert isinstance(f, PipedGzipWriter)
        assert fcntl.fcntl(f._file.fileno(),
                           fcntl.F_GETPIPE_SZ) == _MAX_PIPE_SIZE
>>>>>>> 9d423660
<|MERGE_RESOLUTION|>--- conflicted
+++ resolved
@@ -2,17 +2,12 @@
 import os
 import random
 import signal
-import sys
 import time
 import pytest
 from pathlib import Path
 
-<<<<<<< HEAD
-from xopen import xopen, PipedGzipReader, PipedGzipWriter, _can_read_concatenated_gz
-=======
-from xopen import xopen, PipedGzipReader, PipedGzipWriter, _MAX_PIPE_SIZE
->>>>>>> 9d423660
-
+from xopen import xopen, PipedGzipReader, PipedGzipWriter, _MAX_PIPE_SIZE, \
+    _can_read_concatenated_gz
 
 extensions = ["", ".gz", ".bz2"]
 
@@ -408,12 +403,12 @@
             assert fh.readline() == CONTENT_LINES[0].encode("utf-8")
 
 
-<<<<<<< HEAD
 def test_concatenated_gzip_function():
     assert _can_read_concatenated_gz("gzip") is True
     assert _can_read_concatenated_gz("pigz") is True
     assert _can_read_concatenated_gz("xz") is False
-=======
+
+
 @pytest.mark.skipif(
     not hasattr(fcntl, "F_GETPIPE_SZ") and _MAX_PIPE_SIZE is not None,
     reason="Pipe size modifications not available on this platform.")
@@ -422,5 +417,4 @@
     with xopen(path, "wb") as f:
         assert isinstance(f, PipedGzipWriter)
         assert fcntl.fcntl(f._file.fileno(),
-                           fcntl.F_GETPIPE_SZ) == _MAX_PIPE_SIZE
->>>>>>> 9d423660
+                           fcntl.F_GETPIPE_SZ) == _MAX_PIPE_SIZE