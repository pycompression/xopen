[metadata]
name = xopen
author = Marcel Martin et al.
author_email = mail@marcelm.net
url = https://github.com/pycompression/xopen/
description = Open compressed files transparently
long_description = file: README.rst
long_description_content_type = text/x-rst
license = MIT
classifiers =
    Development Status :: 5 - Production/Stable
    License :: OSI Approved :: MIT License
    Programming Language :: Python :: 3

[options]
python_requires = >=3.7
package_dir =
    =src
packages = find:
install_requires =
<<<<<<< HEAD
    isal>=1.0.0; platform.python_implementation == 'CPython' and (platform.machine == "x86_64" or platform.machine == "AMD64")
    zlib-ng>=0.1.0; platform.machine == "x86_64" or platform.machine == "AMD64" or platform.machine == "aarch64"
=======
    isal>=1.0.0; platform.machine == "x86_64" or platform.machine == "AMD64" or platform.machine == "aarch64"
>>>>>>> cc75cbcd
    typing_extensions; python_version<'3.8'

[options.packages.find]
where = src

[options.package_data]
* = py.typed

[options.extras_require]
dev = pytest
zstd = zstandard<1<|MERGE_RESOLUTION|>--- conflicted
+++ resolved
@@ -18,12 +18,8 @@
     =src
 packages = find:
 install_requires =
-<<<<<<< HEAD
-    isal>=1.0.0; platform.python_implementation == 'CPython' and (platform.machine == "x86_64" or platform.machine == "AMD64")
+    isal>=1.0.0; platform.machine == "x86_64" or platform.machine == "AMD64" or platform.machine == "aarch64"
     zlib-ng>=0.1.0; platform.machine == "x86_64" or platform.machine == "AMD64" or platform.machine == "aarch64"
-=======
-    isal>=1.0.0; platform.machine == "x86_64" or platform.machine == "AMD64" or platform.machine == "aarch64"
->>>>>>> cc75cbcd
     typing_extensions; python_version<'3.8'
 
 [options.packages.find]
